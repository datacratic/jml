--- conflicted
+++ resolved
@@ -485,18 +485,13 @@
     stream.reset();
     sink.reset();
     options.clear();
-<<<<<<< HEAD
-    if (deferredFailure) {
+    if (hasDeferredFailure) {
         if (wasClosed) {
             cerr << (to_string(getpid()) + "/" + to_string(gettid())
                      + ": filter_ostream: a deferred failure has been reported"
                      " for a closed stream\n");
         }
-        deferredFailure = false;
-=======
-    if (hasDeferredFailure()) {
         clearDeferredFailure();
->>>>>>> dffea93a
         exceptions(ios::badbit | ios::failbit);
         setstate(ios::badbit);
     }
